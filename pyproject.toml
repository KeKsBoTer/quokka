--- conflicted
+++ resolved
@@ -1,10 +1,6 @@
 [project]
 name = "quokka"
-<<<<<<< HEAD
-version = "0.2.4"
-=======
 version = "0.3.0"
->>>>>>> f78a2622
 description = "Volume Visualization"
 readme = "README.md"
 requires-python = ">=3.8"
