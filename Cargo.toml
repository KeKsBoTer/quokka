--- conflicted
+++ resolved
@@ -1,10 +1,6 @@
 [package]
 name = "quokka"
-<<<<<<< HEAD
-version = "0.2.4"
-=======
 version = "0.3.0"
->>>>>>> f78a2622
 edition = "2021"
 authors = ["Simon Niedermayr", "Christoph Neuhauser"]
 description = "4D Volume Viewer"
